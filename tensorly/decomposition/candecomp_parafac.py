import numpy as np
import warnings

import tensorly as tl
from ..random import check_random_state
from ..base import unfold

# Authors: Jean Kossaifi <jean.kossaifi+tensors@gmail.com>
#          Chris Swierczewski <csw@amazon.com>
#          Sam Schneider <samjohnschneider@gmail.com>
#          Aaron Meurer <asmeurer@gmail.com>

# License: BSD 3 clause


def normalize_factors(factors):
    """Normalizes factors to unit length and returns factor magnitudes

    Turns ``factors = [|U_1, ... U_n|]`` into ``[weights; |V_1, ... V_n|]``,
    where the columns of each `V_k` are normalized to unit Euclidean length
    from the columns of `U_k` with the normalizing constants absorbed into
    `weights`. In the special case of a symmetric tensor, `weights` holds the
    eigenvalues of the tensor.

    Parameters
    ----------
    factors : ndarray list
        list of matrices, all with the same number of columns
        i.e.::
            for u in U:
                u[i].shape == (s_i, R)

        where `R` is fixed while `s_i` can vary with `i`

    Returns
    -------
    normalized_factors : list of ndarrays
        list of matrices with the same shape as `factors`
    weights : ndarray
        vector of length `R` holding normalizing constants

    """
    # allocate variables for weights, and normalized factors
    rank = factors[0].shape[1]
    weights = tl.ones(rank, **tl.context(factors[0]))
    normalized_factors = []

    # normalize columns of factor matrices
    for factor in factors:
        scales = tl.norm(factor, axis=0)
        weights *= scales
        scales_non_zero = tl.where(scales==0, tl.ones(tl.shape(scales), **tl.context(factors[0])), scales)
        normalized_factors.append(factor/scales_non_zero)
    return normalized_factors, weights


def initialize_factors(tensor, rank, init='svd', svd='numpy_svd', random_state=None, non_negative=False):
    r"""Initialize factors used in `parafac`.

    The type of initialization is set using `init`. If `init == 'random'` then
    initialize factor matrices using `random_state`. If `init == 'svd'` then
    initialize the `m`th factor matrix using the `rank` left singular vectors
    of the `m`th unfolding of the input tensor.

    Parameters
    ----------
    tensor : ndarray
    rank : int
    init : {'svd', 'random'}, optional
    svd : str, default is 'numpy_svd'
        function to use to compute the SVD, acceptable values in tensorly.SVD_FUNS
    non_negative : bool, default is False
        if True, non-negative factors are returned

    Returns
    -------
    factors : ndarray list
        List of initialized factors of the CP decomposition where element `i`
        is of shape (tensor.shape[i], rank)

    """
    rng = check_random_state(random_state)

    if init == 'random':
        factors = [tl.tensor(rng.random_sample((tensor.shape[i], rank)), **tl.context(tensor)) for i in range(tl.ndim(tensor))]
        if non_negative:
            return [tl.abs(f) for f in factors]
        else:
            return factors
    elif init == 'svd':
        try:
            svd_fun = tl.SVD_FUNS[svd]
        except KeyError:
            message = 'Got svd={}. However, for the current backend ({}), the possible choices are {}'.format(
                    svd, tl.get_backend(), tl.SVD_FUNS)
            raise ValueError(message)

        factors = []
        for mode in range(tl.ndim(tensor)):
            U, _, _ = svd_fun(unfold(tensor, mode), n_eigenvecs=rank)

            if tensor.shape[mode] < rank:
                # TODO: this is a hack but it seems to do the job for now
                # factor = tl.tensor(np.zeros((U.shape[0], rank)), **tl.context(tensor))
                # factor[:, tensor.shape[mode]:] = tl.tensor(rng.random_sample((U.shape[0], rank - tl.shape(tensor)[mode])), **tl.context(tensor))
                # factor[:, :tensor.shape[mode]] = U
                random_part = tl.tensor(rng.random_sample((U.shape[0], rank - tl.shape(tensor)[mode])), **tl.context(tensor))
                U = tl.concatenate([U, random_part], axis=1)
            if non_negative:
                factors.append(tl.abs(U[:, :rank]))
            else:
                factors.append(U[:, :rank])
        return factors

    raise ValueError('Initialization method "{}" not recognized'.format(init))


def parafac(tensor, rank, n_iter_max=100, init='svd', svd='numpy_svd', tol=1e-8,
            orthogonalise=False, random_state=None, verbose=False,
            return_errors=False, non_negative=False, mask=None):
    """
    CANDECOMP/PARAFAC decomposition via alternating least squares (ALS)

    Computes a rank-`rank` decomposition of `tensor` [1]_ such that,

        ``tensor = [| factors[0], ..., factors[-1] |]``.

    Parameters
    ----------
    tensor : ndarray
    rank  : int
        Number of components.
    n_iter_max : int
        Maximum number of iteration
    init : {'svd', 'random'}, optional
        Type of factor matrix initialization. See `initialize_factors`.
    svd : str, default is 'numpy_svd'
        function to use to compute the SVD, acceptable values in tensorly.SVD_FUNS
    tol : float, optional
        (Default: 1e-6) Relative reconstruction error tolerance. The
        algorithm is considered to have found the global minimum when the
        reconstruction error is less than `tol`.
    random_state : {None, int, np.random.RandomState}
    verbose : int, optional
        Level of verbosity
    return_errors : bool, optional
        Activate return of iteration errors
    non_negative : bool, optional
        Perform non_negative PARAFAC. See :func:`non_negative_parafac`.
    mask : ndarray
        array of booleans with the same shape as ``tensor`` should be 0 where
        the values are missing and 1 everywhere else. Note:  if tensor is
        sparse, then mask should also be sparse with a fill value of 1 (or
        True). Allows for missing values [2]_


    Returns
    -------
    factors : ndarray list
        List of factors of the CP decomposition element `i` is of shape
        (tensor.shape[i], rank)
    errors : list
        A list of reconstruction errors at each iteration of the algorithms.

    References
    ----------
    .. [1] T.G.Kolda and B.W.Bader, "Tensor Decompositions and Applications",
       SIAM REVIEW, vol. 51, n. 3, pp. 455-500, 2009.
       
    .. [2] Tomasi, Giorgio, and Rasmus Bro. "PARAFAC and missing values." 
            Chemometrics and Intelligent Laboratory Systems 75.2 (2005): 163-180.


    """
    epsilon = 10e-12

    if orthogonalise and not isinstance(orthogonalise, int):
        orthogonalise = n_iter_max

    factors = initialize_factors(tensor, rank, init=init, svd=svd,
                                 random_state=random_state,
                                 non_negative=non_negative)
    rec_errors = []
    norm_tensor = tl.norm(tensor, 2)

    for iteration in range(n_iter_max):
        if orthogonalise and iteration <= orthogonalise:
            factor = [tl.qr(factor)[0] for factor in factors]

        if verbose:
            print("Starting iteration", iteration)
        for mode in range(tl.ndim(tensor)):
            if verbose:
                print("Mode", mode, "of", tl.ndim(tensor))
            if non_negative:
                accum = 1
                # khatri_rao(factors).tl.dot(khatri_rao(factors))
                # simplifies to multiplications
                sub_indices = [i for i in range(len(factors)) if i != mode]
                for i, e in enumerate(sub_indices):
                    if i:
                        accum *= tl.dot(tl.transpose(factors[e]), factors[e])
                    else:
                        accum = tl.dot(tl.transpose(factors[e]), factors[e])

            pseudo_inverse = tl.tensor(np.ones((rank, rank)), **tl.context(tensor))
            for i, factor in enumerate(factors):
                if i != mode:
<<<<<<< HEAD
                    pseudo_inverse = pseudo_inverse*tl.dot(tl.transpose(factor), factor)

            if mask is not None:
                tensor = tensor*mask + tl.kruskal_to_tensor(factors, mask=1-mask)

=======
                    pseudo_inverse = pseudo_inverse*tl.dot(tl.conj(tl.transpose(factor)), factor)
            
            #factor = tl.dot(unfold(tensor, mode), khatri_rao(factors, skip_matrix=mode).conj())
>>>>>>> b201b5aa
            mttkrp = tl.tenalg.unfolding_dot_khatri_rao(tensor, factors, mode)

            if non_negative:
                numerator = tl.clip(mttkrp, a_min=epsilon, a_max=None)
                denominator = tl.dot(factors[mode], accum)
                denominator = tl.clip(denominator, a_min=epsilon, a_max=None)
                factor = factors[mode] * numerator / denominator
            else:
                factor = tl.transpose(tl.solve(tl.conj(tl.transpose(pseudo_inverse)), tl.transpose(mttkrp)))

            factors[mode] = factor

        if tol:
            # ||tensor - rec||^2 = ||tensor||^2 + ||rec||^2 - 2*<tensor, rec>
            # This is ||kruskal_to_tensor(factors)||^2
            factors_norm = tl.sum(tl.prod(tl.stack([tl.dot(tl.transpose(f), f) for f in factors], 0), 0))
            # mttkrp and factor for the last mode. This is equivalent to the
            # inner product <tensor, factorization>
            iprod = tl.sum(mttkrp*factor)
            rec_error = tl.sqrt(tl.abs(norm_tensor**2 + factors_norm - 2*iprod)) / norm_tensor
            rec_errors.append(rec_error)

            if iteration >= 1:
                if verbose:
                    print('reconstruction error={}, variation={}.'.format(
                        rec_errors[-1], rec_errors[-2] - rec_errors[-1]))

                if tol and abs(rec_errors[-2] - rec_errors[-1]) < tol:
                    if verbose:
                        print('converged in {} iterations.'.format(iteration))
                    break
            else:
                if verbose:
                    print('reconstruction error={}'.format(rec_errors[-1]))

    if return_errors:
        return factors, rec_errors
    else:
        return factors


def non_negative_parafac(tensor, rank, n_iter_max=100, init='svd', svd='numpy_svd',
                         tol=10e-7, random_state=None, verbose=0):
    """
    Non-negative CP decomposition

    Uses multiplicative updates, see [2]_

    This is the same as parafac(non_negative=True).

    Parameters
    ----------
    tensor : ndarray
    rank   : int
            number of components
    n_iter_max : int
                 maximum number of iteration
    init : {'svd', 'random'}, optional
    svd : str, default is 'numpy_svd'
        function to use to compute the SVD, acceptable values in tensorly.SVD_FUNS
    tol : float, optional
          tolerance: the algorithm stops when the variation in
          the reconstruction error is less than the tolerance
    random_state : {None, int, np.random.RandomState}
    verbose : int, optional
        level of verbosity

    Returns
    -------
    factors : ndarray list
            list of positive factors of the CP decomposition
            element `i` is of shape ``(tensor.shape[i], rank)``

    References
    ----------
    .. [2] Amnon Shashua and Tamir Hazan,
       "Non-negative tensor factorization with applications to statistics and computer vision",
       In Proceedings of the International Conference on Machine Learning (ICML),
       pp 792-799, ICML, 2005
    """
    return parafac(tensor, rank, n_iter_max=n_iter_max, init=init, svd=svd,
                   tol=tol, random_state=random_state, verbose=verbose, non_negative=True)


def sample_khatri_rao(matrices, n_samples, skip_matrix=None,
                      return_sampled_rows=False, random_state=None):
    """Random subsample of the Khatri-Rao product of the given list of matrices

        If one matrix only is given, that matrix is directly returned.

    Parameters
    ----------
    matrices : ndarray list
        list of matrices with the same number of columns, i.e.::

            for i in len(matrices):
                matrices[i].shape = (n_i, m)

    n_samples : int
        number of samples to be taken from the Khatri-Rao product

    skip_matrix : None or int, optional, default is None
        if not None, index of a matrix to skip

    random_state : None, int or numpy.random.RandomState
        if int, used to set the seed of the random number generator
        if numpy.random.RandomState, used to generate random_samples

    returned_sampled_rows : bool, default is False
        if True, also returns a list of the rows sampled from the full
        khatri-rao product

    Returns
    -------
    sampled_Khatri_Rao : ndarray
        The sampled matricised tensor Khatri-Rao with `n_samples` rows

    indices : tuple list
        a list of indices sampled for each mode

    indices_kr : int list
        list of length `n_samples` containing the sampled row indices
    """
    if random_state is None or not isinstance(random_state, np.random.RandomState):
        rng = check_random_state(random_state)
        warnings.warn('You are creating a new random number generator at each call.\n'
                      'If you are calling sample_khatri_rao inside a loop this will be slow:'
                      ' best to create a rng outside and pass it as argument (random_state=rng).')
    else:
        rng = random_state

    if skip_matrix is not None:
        matrices = [matrices[i] for i in range(len(matrices)) if i != skip_matrix]

    rank = tl.shape(matrices[0])[1]
    sizes = [tl.shape(m)[0] for m in matrices]

    # For each matrix, randomly choose n_samples indices for which to compute the khatri-rao product
    indices_list = [rng.randint(0, tl.shape(m)[0], size=n_samples, dtype=int) for m in matrices]
    if return_sampled_rows:
        # Compute corresponding rows of the full khatri-rao product
        indices_kr = np.zeros((n_samples), dtype=int)
        for size, indices in zip(sizes, indices_list):
            indices_kr = indices_kr*size + indices

    # Compute the Khatri-Rao product for the chosen indices
    sampled_kr = tl.ones((n_samples, rank), **tl.context(matrices[0]))
    for indices, matrix in zip(indices_list, matrices):
        sampled_kr = sampled_kr*matrix[indices, :]

    if return_sampled_rows:
        return sampled_kr, indices_list, indices_kr
    else:
        return sampled_kr, indices_list


def randomised_parafac(tensor, rank, n_samples, n_iter_max=100, init='random', svd='numpy_svd',
                       tol=10e-9, max_stagnation=20, random_state=None, verbose=1):
    """Randomised CP decomposition via sampled ALS

    Parameters
    ----------
    tensor : ndarray
    rank   : int
            number of components
    n_samples : int
                number of samples per ALS step
    n_iter_max : int
                 maximum number of iteration
    init : {'svd', 'random'}, optional
    svd : str, default is 'numpy_svd'
        function to use to compute the SVD, acceptable values in tensorly.SVD_FUNS
    tol : float, optional
          tolerance: the algorithm stops when the variation in
          the reconstruction error is less than the tolerance
    max_stagnation: int, optional, default is 0
                    if not zero, the maximum allowed number
                    of iterations with no decrease in fit
    random_state : {None, int, np.random.RandomState}, default is None
    verbose : int, optional
        level of verbosity

    Returns
    -------
    factors : ndarray list
            list of positive factors of the CP decomposition
            element `i` is of shape ``(tensor.shape[i], rank)``

    References
    ----------
    .. [3] Casey Battaglino, Grey Ballard and Tamara G. Kolda,
       "A Practical Randomized CP Tensor Decomposition",
    """
    rng = check_random_state(random_state)
    factors = initialize_factors(tensor, rank, init=init, svd=svd, random_state=random_state)
    rec_errors = []
    n_dims = tl.ndim(tensor)
    norm_tensor = tl.norm(tensor, 2)
    min_error = 0

    for iteration in range(n_iter_max):
        for mode in range(n_dims):
            kr_prod, indices_list = sample_khatri_rao(factors, n_samples, skip_matrix=mode, random_state=rng)
            indices_list = [i.tolist() for i in indices_list]
            # Keep all the elements of the currently considered mode
            indices_list.insert(mode, slice(None, None, None))
            # MXNet will not be happy if this is a list insteaf of a tuple
            indices_list = tuple(indices_list)
            if mode:
                sampled_unfolding = tensor[indices_list]
            else:
                sampled_unfolding = tl.transpose(tensor[indices_list])

            pseudo_inverse = tl.dot(tl.transpose(kr_prod), kr_prod)
            factor = tl.dot(tl.transpose(kr_prod), sampled_unfolding)
            factor = tl.transpose(tl.solve(pseudo_inverse, factor))
            factors[mode] = factor

        if max_stagnation or tol:
            rec_error = tl.norm(tensor - tl.kruskal_to_tensor(factors), 2) / norm_tensor
            if not min_error or rec_error < min_error:
                min_error = rec_error
                stagnation = -1
            stagnation += 1

            rec_errors.append(rec_error)

            if iteration > 1:
                if verbose:
                    print('reconstruction error={}, variation={}.'.format(
                        rec_errors[-1], rec_errors[-2] - rec_errors[-1]))

                if (tol and abs(rec_errors[-2] - rec_errors[-1]) < tol) or \
                   (stagnation and (stagnation > max_stagnation)):
                    if verbose:
                        print('converged in {} iterations.'.format(iteration))
                    break

    return factors<|MERGE_RESOLUTION|>--- conflicted
+++ resolved
@@ -206,17 +206,11 @@
             pseudo_inverse = tl.tensor(np.ones((rank, rank)), **tl.context(tensor))
             for i, factor in enumerate(factors):
                 if i != mode:
-<<<<<<< HEAD
-                    pseudo_inverse = pseudo_inverse*tl.dot(tl.transpose(factor), factor)
+                    pseudo_inverse = pseudo_inverse*tl.dot(tl.conj(tl.transpose(factor)), factor)
 
             if mask is not None:
                 tensor = tensor*mask + tl.kruskal_to_tensor(factors, mask=1-mask)
 
-=======
-                    pseudo_inverse = pseudo_inverse*tl.dot(tl.conj(tl.transpose(factor)), factor)
-            
-            #factor = tl.dot(unfold(tensor, mode), khatri_rao(factors, skip_matrix=mode).conj())
->>>>>>> b201b5aa
             mttkrp = tl.tenalg.unfolding_dot_khatri_rao(tensor, factors, mode)
 
             if non_negative:
