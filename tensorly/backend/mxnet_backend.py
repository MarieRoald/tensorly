try:
    import mxnet as mx
except ImportError as error:
    message = ('Impossible to import MXNet.\n'
               'To use TensorLy with the MXNet backend, '
               'you must first install MXNet!')
    raise ImportError(message) from error

import math
import warnings

import numpy
from mxnet import nd
from mxnet.ndarray import reshape, dot, transpose, stack

from .core import Backend


class MxnetBackend(Backend):
    backend_name = 'mxnet'

    @staticmethod
    def context(tensor):
        return {'ctx': tensor.context, 'dtype': tensor.dtype}

    @staticmethod
    def tensor(data, ctx=mx.cpu(), dtype=numpy.float32):
        if dtype is None and isinstance(data, numpy.ndarray):
            dtype = data.dtype
        return nd.array(data, ctx=ctx, dtype=dtype)

    @staticmethod
    def is_tensor(tensor):
        return isinstance(tensor, nd.NDArray)

    @staticmethod
    def to_numpy(tensor):
        if isinstance(tensor, nd.NDArray):
            return tensor.asnumpy()
        elif isinstance(tensor, numpy.ndarray):
            return tensor
        else:
            return numpy.array(tensor)

    @staticmethod
    def shape(tensor):
        return tensor.shape

    @staticmethod
    def ndim(tensor):
        return tensor.ndim
      
    @staticmethod
    def reshape(tensor, shape):
        if not shape:
            shape = [1]
        return nd.reshape(tensor, shape)

    def solve(self, matrix1, matrix2):
        ctx = self.context(matrix1)
        matrix1 = self.to_numpy(matrix1)
        matrix2 = self.to_numpy(matrix2)
        res = numpy.linalg.solve(matrix1, matrix2)
        return self.tensor(res, **ctx)

    @staticmethod
    def min(tensor, *args, **kwargs):
        if isinstance(tensor, nd.NDArray):
            return nd.min(tensor, *args, **kwargs).asscalar()
        else:
            return numpy.min(tensor, *args, **kwargs)

    @staticmethod
    def max(tensor, *args, **kwargs):
        if isinstance(tensor, nd.NDArray):
            return nd.max(tensor, *args, **kwargs).asscalar()
        else:
            return numpy.max(tensor, *args, **kwargs)

    @staticmethod
    def argmax(data=None, axis=None):
        res = nd.argmax(data, axis)
        if res.shape == (1,):
            return res.astype('int32').asscalar()
        else:
            return res

    @staticmethod
    def argmin(data=None, axis=None):
        res = nd.argmin(data, axis)
        if res.shape == (1,):
            return res.astype('int32').asscalar()
        else:
            return res

    @staticmethod
    def abs(tensor, **kwargs):
        if isinstance(tensor, nd.NDArray):
            return nd.abs(tensor, **kwargs)
        else:
            return numpy.abs(tensor, **kwargs)

    @staticmethod
    def norm(tensor, order=2, axis=None):
        # handle difference in default axis notation
        if axis is None:
            axis = ()

        if order == 'inf':
            res = nd.max(nd.abs(tensor), axis=axis)
        elif order == 1:
            res = nd.sum(nd.abs(tensor), axis=axis)
        elif order == 2:
            res = nd.sqrt(nd.sum(tensor**2, axis=axis))
        else:
            res = nd.sum(nd.abs(tensor)**order, axis=axis)**(1 / order)

        if res.shape == (1,):
            return res.asscalar()

        return res

    def qr(self, matrix):
        try:
            # NOTE - should be replaced with geqrf when available
            Q, L = nd.linalg.gelqf(matrix.T)
            return Q.T, L.T
        except AttributeError:
            warnings.warn('This version of MXNet does not include the linear '
                          'algebra function gelqf(). Substituting with numpy.')
            ctx = self.context(matrix)
            Q, R = numpy.linalg.qr(self.to_numpy(matrix))
            return self.tensor(Q, **ctx), self.tensor(R, **ctx)

    @staticmethod
    def clip(tensor, a_min=None, a_max=None, indlace=False):
        if a_min is not None and a_max is not None:
            if indlace:
                nd.max(nd.min(tensor, a_max, out=tensor), a_min, out=tensor)
            else:
                tensor = nd.maximum(nd.minimum(tensor, a_max), a_min)
        elif min is not None:
            if indlace:
                nd.max(tensor, a_min, out=tensor)
            else:
                tensor = nd.maximum(tensor, a_min)
        elif max is not None:
            if indlace:
                nd.min(tensor, a_max, out=tensor)
            else:
                tensor = nd.minimum(tensor, a_max)
        return tensor

    @staticmethod
    def all(tensor):
        return nd.sum(tensor != 0).asscalar()


    def moveaxis(self, tensor, source, target):
        axes = list(range(self.ndim(tensor)))
        if source < 0: source = axes[source]
        if target < 0: target = axes[target]
        try:
            axes.pop(source)
        except IndexError:
            raise ValueError('Source should verify 0 <= source < tensor.ndim'
                             'Got %d' % source)
        try:
            axes.insert(target, source)
        except IndexError:
            raise ValueError('Destination should verify 0 <= destination < tensor.ndim'
                             'Got %d' % target)
        return transpose(tensor, axes)

    @staticmethod
    def mean(tensor, axis=None, **kwargs):
        if axis is None:
            axis = ()
        res = nd.mean(tensor, axis=axis, **kwargs)
        if res.shape == (1,):
            return res.asscalar()
        else:
            return res

    @staticmethod
    def sum(tensor, axis=None, **kwargs):
        if axis is None:
            axis = ()
        res = nd.sum(tensor, axis=axis, **kwargs)
        if res.shape == (1,):
            return res.asscalar()
        else:
            return res

    @staticmethod
    def sqrt(tensor, *args, **kwargs):
        if isinstance(tensor, nd.NDArray):
            return nd.sqrt(tensor, *args, **kwargs)
        else:
            return math.sqrt(tensor)

    @staticmethod
    def copy(tensor):
        return tensor.copy()

    @staticmethod
    def concatenate(tensors, axis):
        return nd.concat(*tensors, dim=axis)
    
    @staticmethod
    def stack(arrays, axis=0):
        return stack(*arrays, axis=axis)

    def symeig_svd(self, matrix, n_eigenvecs=None):
        """Computes a truncated SVD on `matrix` using symeig

            Uses symeig on matrix.T.dot(matrix) or its transpose

        Parameters
        ----------
        matrix : 2D-array
        n_eigenvecs : int, optional, default is None
            if specified, number of eigen[vectors-values] to return

        Returns
        -------
        U : 2D-array
            of shape (matrix.shape[0], n_eigenvecs)
            contains the right singular vectors
        S : 1D-array
            of shape (n_eigenvecs, )
            contains the singular values of `matrix`
        V : 2D-array
            of shape (n_eigenvecs, matrix.shape[1])
            contains the left singular vectors
        """
        # Check that matrix is... a matrix!
        if self.ndim(matrix) != 2:
            raise ValueError('matrix be a matrix. matrix.ndim is %d != 2'
                             % self.ndim(matrix))

        dim_1, dim_2 = self.shape(matrix)
        if dim_1 <= dim_2:
            min_dim = dim_1
            max_dim = dim_2
        else:
            min_dim = dim_2
            max_dim = dim_1

        if n_eigenvecs is None:
            n_eigenvecs = max_dim

        if min_dim <= n_eigenvecs:
            if n_eigenvecs > max_dim:
                warnings.warn('Trying to compute SVD with n_eigenvecs={0}, which '
                              'is larger than max(matrix.shape)={1}. Setting '
                              'n_eigenvecs to {1}'.format(n_eigenvecs, max_dim))
                n_eigenvecs = max_dim
            # we compute decomposition on the largest of the two to keep more eigenvecs
            dim_1, dim_2 = dim_2, dim_1

        if dim_1 < dim_2:
            U, S = nd.linalg.syevd(dot(matrix, transpose(matrix)))
            S = self.sqrt(S)
            V = dot(transpose(matrix), U / reshape(S, (1, -1)))
        else:
            V, S = nd.linalg.syevd(dot(transpose(matrix), matrix))
            S = self.sqrt(S)
            U = dot(matrix, V) / reshape(S, (1, -1))

        U, S, V = U[:, ::-1], S[::-1], transpose(V)[::-1, :]
        return U[:, :n_eigenvecs], S[:n_eigenvecs], V[:n_eigenvecs, :]

    @property
    def SVD_FUNS(self):
        return {'numpy_svd': self.partial_svd,
                'symeig_svd': self.symeig_svd}

    @staticmethod
    def stack(arrays, axis=0):
        return stack(*arrays, axis=axis)

for name in ['float64', 'float32', 'int64', 'int32']:
    MxnetBackend.register_method(name, getattr(numpy, name))

<<<<<<< HEAD
for name in ['arange', 'zeros', 'zeros_like', 'ones', 'eye', 'dot',
             'transpose', 'reshape', 'where', 'sign', 'prod']:
    MxnetBackend.register_method(name, getattr(nd, name))


register_backend(MxnetBackend())
=======
for name in ['arange', 'zeros', 'zeros_like', 'ones', 'eye',
             'moveaxis', 'dot', 'transpose',
             'where', 'sign', 'prod']:
    MxnetBackend.register_method(name, getattr(nd, name))
>>>>>>> 2d56a42d
<|MERGE_RESOLUTION|>--- conflicted
+++ resolved
@@ -283,16 +283,7 @@
 for name in ['float64', 'float32', 'int64', 'int32']:
     MxnetBackend.register_method(name, getattr(numpy, name))
 
-<<<<<<< HEAD
-for name in ['arange', 'zeros', 'zeros_like', 'ones', 'eye', 'dot',
-             'transpose', 'reshape', 'where', 'sign', 'prod']:
-    MxnetBackend.register_method(name, getattr(nd, name))
-
-
-register_backend(MxnetBackend())
-=======
 for name in ['arange', 'zeros', 'zeros_like', 'ones', 'eye',
-             'moveaxis', 'dot', 'transpose',
+             'moveaxis', 'dot', 'transpose', 'reshape',
              'where', 'sign', 'prod']:
-    MxnetBackend.register_method(name, getattr(nd, name))
->>>>>>> 2d56a42d
+    MxnetBackend.register_method(name, getattr(nd, name))